--- conflicted
+++ resolved
@@ -7,8 +7,5 @@
 | [Email](/email/README.md) | Send emails with Sema4.ai (free for demos) | Yes (when ready) |
 | [Google Sheets](/google-sheets/README.md) | Interact with Google Sheets | No |
 | [Hubspot](/hubspot/README.md) | Work with various Hubspot objects like Companies, Contact, Deals and Tickets.  | No |
-<<<<<<< HEAD
-| [YouTube](/youtube/README.md) | Get YouTube video transcriptions | Yes |
-=======
-| [Search and Browse](/search-and-browse/README.md) | Search for content with DuckDuckGo and Google, get website content and fill forms. | Y & N |
->>>>>>> b5bf427e
+| [YouTube](/youtube/README.md) | Search videos and get transcriptions | Yes |
+| [Search and Browse](/search-and-browse/README.md) | Search for content with DuckDuckGo and Google, get website content and fill forms. | Y & N |