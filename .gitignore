# Temporarily store secrets as env vars.
.env
<<<<<<< HEAD
.idea
.venv
=======
.vscode
>>>>>>> 6c89a997
<|MERGE_RESOLUTION|>--- conflicted
+++ resolved
@@ -1,8 +1,5 @@
 # Temporarily store secrets as env vars.
 .env
-<<<<<<< HEAD
 .idea
 .venv
-=======
-.vscode
->>>>>>> 6c89a997
+.vscode