# Required: A short name for the action package
name: Slack Saved Items

<<<<<<< HEAD
# Required: A description of what's in the action package.
description: Prebuilt actions that read and write to Slack channels.
=======
# Required: A description of what's in the action package
description: Prebuilt actions to read and write to Slack channels.
>>>>>>> d9ae93c5

# Package version number, recommend using semver.org
version: 0.1.0

dependencies:
  conda-forge:
  - python=3.10.14
<<<<<<< HEAD
  - uv=0.2.6
=======
>>>>>>> d9ae93c5
  - python-dotenv=1.0.1
  - uv=0.2.6
  pypi:
  - sema4ai-actions=0.9.1
<<<<<<< HEAD
  - slack_sdk=3.27.2
  - pydantic=2.7.3
  - rapidfuzz=3.9.3
=======
  - pydantic=2.7.3
  - slack_sdk=3.27.1
  - rapidfuzz=3.9.0

>>>>>>> d9ae93c5
packaging:
  # By default, all files and folders in this directory are packaged when uploaded.
  # Add exclusion rules below (expects glob format: https://docs.python.org/3/library/glob.html)
  exclude:
    - ./.git/**
    - ./.vscode/**
    - ./devdata/**
    - ./output/**
    - ./venv/**
    - ./.venv/**
    - ./.DS_store/**
    - ./**/*.pyc
    - ./**/*.zip<|MERGE_RESOLUTION|>--- conflicted
+++ resolved
@@ -1,38 +1,23 @@
 # Required: A short name for the action package
 name: Slack Saved Items
 
-<<<<<<< HEAD
-# Required: A description of what's in the action package.
-description: Prebuilt actions that read and write to Slack channels.
-=======
 # Required: A description of what's in the action package
-description: Prebuilt actions to read and write to Slack channels.
->>>>>>> d9ae93c5
+description: Prebuilt actions for reading and writing from/to Slack channels.
 
 # Package version number, recommend using semver.org
-version: 0.1.0
+version: 1.0.0
 
 dependencies:
   conda-forge:
   - python=3.10.14
-<<<<<<< HEAD
-  - uv=0.2.6
-=======
->>>>>>> d9ae93c5
   - python-dotenv=1.0.1
   - uv=0.2.6
   pypi:
   - sema4ai-actions=0.9.1
-<<<<<<< HEAD
+  - pydantic=2.7.3
   - slack_sdk=3.27.2
-  - pydantic=2.7.3
   - rapidfuzz=3.9.3
-=======
-  - pydantic=2.7.3
-  - slack_sdk=3.27.1
-  - rapidfuzz=3.9.0
 
->>>>>>> d9ae93c5
 packaging:
   # By default, all files and folders in this directory are packaged when uploaded.
   # Add exclusion rules below (expects glob format: https://docs.python.org/3/library/glob.html)
