from datetime import datetime
from typing import Annotated, TypeVar

from pydantic import BaseModel, Field, ValidationInfo, model_validator

from conversations import map_user_ids_to_display_name

DataT = TypeVar("DataT")


<<<<<<< HEAD
class Message(BaseModel, extra="allow"):
    type: Annotated[str, Field(description="Type of the message")]
    user: Annotated[str, Field(description="Human friendly username")]
=======
class Messages(BaseModel, extra=Extra.allow):
    type: Annotated[str, Field(description="Message type")]
    # FIXME(cmin764): Add back the `alias="user"` param once the AS will support it.
    user: Annotated[str, Field(description="The raw user ID as received")]
    user_id: Annotated[str | None, Field(None, description="The ID of the user")]
    user_name: Annotated[str | None, Field(None, description="Human friendly username")]
>>>>>>> d9ae93c5
    text: Annotated[str, Field(description="Message body")]
    ts: Annotated[datetime, Field(description="The timestamp when the message was posted")]
    thread_ts: Annotated[
        datetime | None, Field(None, description="The timestamp when the thread was posted")
    ]
<<<<<<< HEAD
    user_id: Annotated[
        str, Field(description="The ID of the user", validation_alias="user")
    ]
    channel_id: Annotated[
        str, Field(description="Channel ID where the message belongs")
    ]
    channel_name: Annotated[
        str, Field(description="Channel name where the message belongs")
    ]
=======
>>>>>>> d9ae93c5
    bot_id: Annotated[str | None, Field(None, description="The ID of the bot")]
    bot_name: Annotated[str | None, Field(None, description="The name of the bot")]

    @model_validator(mode="before")
    @classmethod
    def strip_extra_data(cls, data: dict) -> dict:
        """Strips down some extra data from the payload to reduce model input."""

        data.pop("blocks", None)
        # The API is a very inconsistent, but if we do get this data, we trim it down
        #  since we already need to fetch all usernames for the cases where we don't
        #  have it.
        data.pop("user_profile", None)

        if bot_profile := data.pop("bot_profile", None):  # type: dict | None
            data["bot_name"] = bot_profile.get("name")

        return data


class BaseMessages(BaseModel, extra="ignore"):
    @model_validator(mode="before")
    @classmethod
    def strip_extra_data(cls, data: dict, info: ValidationInfo) -> dict:
        for message in data["messages"]:
            for key in ("channel_id", "channel_name"):
                message[key] = info.context[key]

        return data

    @model_validator(mode="after")
    def update_user_names(self, info: ValidationInfo):
<<<<<<< HEAD
        user_ids = [msg.user_id for msg in self.messages if not msg.bot_name]
        if user_ids:
            users_display_name = map_user_ids_to_display_name(
                *user_ids, access_token=info.context["access_token"]
            )
        else:
            users_display_name = {}
=======
        users_display_name = map_users_id_to_display_name(
            *(m.user for m in self.messages if not m.bot_name),
            access_token=info.context["access_token"],
        )
>>>>>>> d9ae93c5

        for message in self.messages:
            message.user_id = message.user
            if message.bot_name:
                message.user_name = message.bot_name
            else:
                message.user_name = users_display_name[message.user]

        return self


class Messages(BaseMessages):
    messages: Annotated[list[Message], Field(description="List of final messages")]


class ThreadMessage(Message):
    replies: Annotated[
        Messages,
        Field(
            default_factory=lambda: Messages(messages=[]), description="Thread replies"
        ),
    ]


class ThreadMessages(BaseMessages):
    messages: Annotated[
        list[ThreadMessage], Field(description="List of thread messages")
    ]<|MERGE_RESOLUTION|>--- conflicted
+++ resolved
@@ -8,26 +8,16 @@
 DataT = TypeVar("DataT")
 
 
-<<<<<<< HEAD
-class Message(BaseModel, extra="allow"):
+class Message(BaseModel, extra=Extra.allow):
     type: Annotated[str, Field(description="Type of the message")]
-    user: Annotated[str, Field(description="Human friendly username")]
-=======
-class Messages(BaseModel, extra=Extra.allow):
-    type: Annotated[str, Field(description="Message type")]
     # FIXME(cmin764): Add back the `alias="user"` param once the AS will support it.
     user: Annotated[str, Field(description="The raw user ID as received")]
     user_id: Annotated[str | None, Field(None, description="The ID of the user")]
     user_name: Annotated[str | None, Field(None, description="Human friendly username")]
->>>>>>> d9ae93c5
     text: Annotated[str, Field(description="Message body")]
     ts: Annotated[datetime, Field(description="The timestamp when the message was posted")]
     thread_ts: Annotated[
         datetime | None, Field(None, description="The timestamp when the thread was posted")
-    ]
-<<<<<<< HEAD
-    user_id: Annotated[
-        str, Field(description="The ID of the user", validation_alias="user")
     ]
     channel_id: Annotated[
         str, Field(description="Channel ID where the message belongs")
@@ -35,8 +25,6 @@
     channel_name: Annotated[
         str, Field(description="Channel name where the message belongs")
     ]
-=======
->>>>>>> d9ae93c5
     bot_id: Annotated[str | None, Field(None, description="The ID of the bot")]
     bot_name: Annotated[str | None, Field(None, description="The name of the bot")]
 
@@ -69,21 +57,13 @@
 
     @model_validator(mode="after")
     def update_user_names(self, info: ValidationInfo):
-<<<<<<< HEAD
-        user_ids = [msg.user_id for msg in self.messages if not msg.bot_name]
+        user_ids = [msg.user for msg in self.messages if not msg.bot_name]
         if user_ids:
             users_display_name = map_user_ids_to_display_name(
                 *user_ids, access_token=info.context["access_token"]
             )
         else:
             users_display_name = {}
-=======
-        users_display_name = map_users_id_to_display_name(
-            *(m.user for m in self.messages if not m.bot_name),
-            access_token=info.context["access_token"],
-        )
->>>>>>> d9ae93c5
-
         for message in self.messages:
             message.user_id = message.user
             if message.bot_name:
