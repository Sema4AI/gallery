--- conflicted
+++ resolved
@@ -17,11 +17,7 @@
     - uv=0.4.17
   pypi:
     - sema4ai-actions=1.3.6
-<<<<<<< HEAD
-    - pydantic=2.10.6
-=======
     - pydantic=2.10.4
->>>>>>> a1eca913
     - requests=2.32.3
 
 external-endpoints:
